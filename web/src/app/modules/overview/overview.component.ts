// Copyright (c) 2019 VMware, Inc. All Rights Reserved.
// SPDX-License-Identifier: Apache-2.0
//
import {
  ChangeDetectionStrategy,
  Component,
  ElementRef,
  OnDestroy,
  OnInit,
  ViewChild,
} from '@angular/core';
import { ActivatedRoute, Params, Router, UrlSegment } from '@angular/router';
import { ContentResponse, View } from 'src/app/models/content';
import { IconService } from './services/icon.service';
import { ViewService } from './services/view/view.service';
import { BehaviorSubject, combineLatest } from 'rxjs';
import { ContentService } from './services/content/content.service';
import { WebsocketService } from './services/websocket/websocket.service';
import { KubeContextService } from './services/kube-context/kube-context.service';
import { take } from 'rxjs/operators';
import _ from 'lodash';

const emptyContentResponse: ContentResponse = {
  content: {
    viewComponents: [],
    title: [],
  },
};

interface LocationCallbackOptions {
  segments: UrlSegment[];
  params: Params;
  currentContext: string;
  fragment: string;
}

@Component({
  selector: 'app-overview',
  templateUrl: './overview.component.html',
  styleUrls: ['./overview.component.scss'],
  changeDetection: ChangeDetectionStrategy.Default,
})
export class OverviewComponent implements OnInit, OnDestroy {
  behavior = new BehaviorSubject<ContentResponse>(emptyContentResponse);
<<<<<<< HEAD

  private previousUrl = '';

  @ViewChild('scrollTarget', { static: true }) scrollTarget: ElementRef;

=======
  @ViewChild('scrollTarget') scrollTarget: ElementRef;
>>>>>>> d1bb32c7
  hasTabs = false;
  hasReceivedContent = false;
  title: string = null;
  views: View[] = null;
  singleView: View = null;
  private previousUrl = '';
  private iconName: string;
  private defaultPath: string;
  private previousParams: Params;

  constructor(
    private route: ActivatedRoute,
    private router: Router,
    private iconService: IconService,
    private viewService: ViewService,
    private contentService: ContentService,
    private websocketService: WebsocketService,
    private kubeContextService: KubeContextService
  ) {
    this.contentService.current.subscribe(contentResponse => {
      this.setContent(contentResponse);
    });
  }

  ngOnInit() {
    this.withCurrentLocation(options => {
      this.handlePathChange(options.segments, options.params, false);
    });

    this.websocketService.reconnected.subscribe(() => {
      this.withCurrentLocation(options => {
        this.handlePathChange(options.segments, options.params, true);
        this.kubeContextService.select({ name: options.currentContext });
      }, true);
    });
  }

  ngOnDestroy() {
    this.resetView();
  }

  private withCurrentLocation(
    callback: (options: LocationCallbackOptions) => void,
    takeOne = false
  ) {
    let observable = combineLatest(
      this.route.url,
      this.route.queryParams,
      this.route.fragment,
      this.kubeContextService.selected()
    );

    if (takeOne) {
      observable = observable.pipe(take(1));
    }

    observable.subscribe(([segments, params, fragment, currentContext]) => {
      if (currentContext !== '') {
        callback({
          segments,
          params,
          fragment,
          currentContext,
        });
      }
    });
  }

  private handlePathChange(
    segments: UrlSegment[],
    queryParams: Params,
    force: boolean
  ) {
    const urlPath = segments.map(u => u.path).join('/');
    const currentPath = urlPath || this.defaultPath;
    if (
      force ||
      currentPath !== this.previousUrl ||
      !_.isEqual(queryParams, this.previousParams)
    ) {
      this.resetView();
      this.previousUrl = currentPath;
      this.previousParams = queryParams;
      this.contentService.setContentPath(currentPath, queryParams);
      this.scrollTarget.nativeElement.scrollTop = 0;
    }
  }

  private resetView() {
    this.title = null;
    this.singleView = null;
    this.views = null;
    this.hasReceivedContent = false;
  }

  private setContent = (contentResponse: ContentResponse) => {
    const views = contentResponse.content.viewComponents;
    if (!views || views.length === 0) {
      this.hasReceivedContent = false;
      // TODO: show a loading screen here
      return;
    }

    this.hasTabs = views.length > 1;
    if (this.hasTabs) {
      this.views = views;
      this.title = this.viewService.titleAsText(contentResponse.content.title);
    } else if (views.length === 1) {
      this.views = null;
      this.singleView = views[0];
    }

    this.hasReceivedContent = true;
    this.iconName = this.iconService.load(contentResponse.content);
  };
}<|MERGE_RESOLUTION|>--- conflicted
+++ resolved
@@ -42,15 +42,8 @@
 })
 export class OverviewComponent implements OnInit, OnDestroy {
   behavior = new BehaviorSubject<ContentResponse>(emptyContentResponse);
-<<<<<<< HEAD
-
   private previousUrl = '';
-
   @ViewChild('scrollTarget', { static: true }) scrollTarget: ElementRef;
-
-=======
-  @ViewChild('scrollTarget') scrollTarget: ElementRef;
->>>>>>> d1bb32c7
   hasTabs = false;
   hasReceivedContent = false;
   title: string = null;
