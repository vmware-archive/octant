package overview

import (
	"context"
	"fmt"
	"regexp"
	"sync"

	"github.com/heptio/developer-dash/internal/cache"
	"github.com/heptio/developer-dash/internal/overview/printer"
	"github.com/heptio/developer-dash/internal/view"
	"github.com/heptio/developer-dash/internal/view/component"

	"github.com/heptio/developer-dash/internal/cluster"
	"github.com/pkg/errors"
	appsv1 "k8s.io/api/apps/v1"
	batchv1 "k8s.io/api/batch/v1"
	batchv1beta1 "k8s.io/api/batch/v1beta1"
	corev1 "k8s.io/api/core/v1"
	"k8s.io/api/extensions/v1beta1"
	rbacv1 "k8s.io/api/rbac/v1"
)

type pathFilter struct {
	path      string
	describer Describer

	re *regexp.Regexp
}

func newPathFilter(path string, describer Describer) *pathFilter {
	re := regexp.MustCompile(fmt.Sprintf("^%s/?$", path))

	return &pathFilter{
		re:        re,
		path:      path,
		describer: describer,
	}
}

func (pf *pathFilter) Match(path string) bool {
	return pf.re.MatchString(path)
}

func (pf *pathFilter) Fields(path string) map[string]string {
	out := make(map[string]string)

	match := pf.re.FindStringSubmatch(path)
	for i, name := range pf.re.SubexpNames() {
		if i != 0 && name != "" {
			out[name] = match[i]
		}
	}

	return out
}

var (
	workloadsCronJobs = NewResource(ResourceOptions{
		Path:       "/workloads/cron-jobs",
		CacheKey:   cache.Key{APIVersion: "batch/v1beta1", Kind: "CronJob"},
		ListType:   &batchv1beta1.CronJobList{},
		ObjectType: &batchv1beta1.CronJob{},
		Titles:     ResourceTitle{List: "Cron Jobs", Object: "Cron Job"},
		Transforms: cronJobTransforms,
		Sections: []ContentSection{
			{
				Views: []view.ViewFactory{
					NewCronJobSummary,
					NewCronJobJobs,
					NewEventList,
				},
				Title: "Summary",
			},
			{
				Views: []view.ViewFactory{
					NewResourceViewerStub,
				},
				Title: "Resource Viewer",
			},
		},
	})

	workloadsDaemonSets = NewResource(ResourceOptions{
		Path:       "/workloads/daemon-sets",
		CacheKey:   cache.Key{APIVersion: "apps/v1", Kind: "DaemonSet"},
		ListType:   &appsv1.DaemonSetList{},
		ObjectType: &appsv1.DaemonSet{},
		Titles:     ResourceTitle{List: "Daemon Sets", Object: "Daemon Set"},
		Transforms: daemonSetTransforms,
		Sections: []ContentSection{
			{
				Title: "Summary",
				Views: []view.ViewFactory{
					NewDaemonSetSummary,
					NewContainerSummary,
					NewPodList,
					NewEventList,
				},
			},
			{
				Title: "Resource Viewer",
				Views: []view.ViewFactory{
					workloadViewFactory,
				},
			},
		},
	})

	workloadsDeployments = NewResource(ResourceOptions{
		Path:       "/workloads/deployments",
		CacheKey:   cache.Key{APIVersion: "apps/v1", Kind: "Deployment"},
		ListType:   &appsv1.DeploymentList{},
		ObjectType: &appsv1.Deployment{},
		Titles:     ResourceTitle{List: "Deployments", Object: "Deployment"},
		Transforms: deploymentTransforms,
		Sections: []ContentSection{
			{
				Title: "Summary",
				Views: []view.ViewFactory{
					NewDeploymentSummary,
					NewContainerSummary,
					NewDeploymentReplicaSets,
					NewEventList,
				},
			},
			{
				Title: "Resource Viewer",
				Views: []view.ViewFactory{
					workloadViewFactory,
				},
			},
		},
	})

	workloadsJobs = NewResource(ResourceOptions{
		Path:       "/workloads/jobs",
		CacheKey:   cache.Key{APIVersion: "batch/v1", Kind: "Job"},
		ListType:   &batchv1.JobList{},
		ObjectType: &batchv1.Job{},

		Titles:     ResourceTitle{List: "Jobs", Object: "Job"},
		Transforms: jobTransforms,
		Sections: []ContentSection{
			{
				Views: []view.ViewFactory{
					NewJobSummary,
					NewContainerSummary,
					NewPodList,
					NewEventList,
				},
			},
		},
	})

	workloadsPods = NewResource(ResourceOptions{
		Path:       "/workloads/pods",
		CacheKey:   cache.Key{APIVersion: "v1", Kind: "Pod"},
		ListType:   &corev1.PodList{},
		ObjectType: &corev1.Pod{},
		Titles:     ResourceTitle{List: "Pods", Object: "Pod"},
		Transforms: podTransforms,
		Sections: []ContentSection{
			{
				Title: "Summary",
				Views: []view.ViewFactory{
					NewPodSummary,
					NewPodContainer,
					NewPodCondition,
					NewPodVolume,
					NewEventList,
				},
			},
			{
				Title: "Resource Viewer",
				Views: []view.ViewFactory{
					workloadViewFactory,
				},
			},
		},
	})

	workloadsReplicaSets = NewResource(ResourceOptions{
		Path:       "/workloads/replica-sets",
		CacheKey:   cache.Key{APIVersion: "apps/v1", Kind: "ReplicaSet"},
		ListType:   &appsv1.ReplicaSetList{},
		ObjectType: &appsv1.ReplicaSet{},
		Titles:     ResourceTitle{List: "Replica Sets", Object: "Replica Set"},
		Transforms: replicaSetTransforms,
		Sections: []ContentSection{
			{
				Title: "Summary",
				Views: []view.ViewFactory{
					NewReplicaSetSummary,
					NewContainerSummary,
					NewPodList,
					NewEventList,
				},
			},
			{
				Title: "Resource Viewer",
				Views: []view.ViewFactory{
					workloadViewFactory,
				},
			},
		},
	})

	workloadsReplicationControllers = NewResource(ResourceOptions{
		Path:       "/workloads/replication-controllers",
		CacheKey:   cache.Key{APIVersion: "v1", Kind: "ReplicationController"},
		ListType:   &corev1.ReplicationControllerList{},
		ObjectType: &corev1.ReplicationController{},
		Titles:     ResourceTitle{List: "Replication Controllers", Object: "Replication Controller"},
		Transforms: replicationControllerTransforms,
		Sections: []ContentSection{
			{
				Title: "Summary",
				Views: []view.ViewFactory{
					NewReplicationControllerSummary,
					NewContainerSummary,
					NewPodList,
					NewEventList,
				},
			},
			{
				Title: "Resource Viewer",
				Views: []view.ViewFactory{
					workloadViewFactory,
				},
			},
		},
	})
	workloadsStatefulSets = NewResource(ResourceOptions{
		Path:       "/workloads/stateful-sets",
		CacheKey:   cache.Key{APIVersion: "apps/v1", Kind: "StatefulSet"},
		ListType:   &appsv1.StatefulSetList{},
		ObjectType: &appsv1.StatefulSet{},
		Titles:     ResourceTitle{List: "Stateful Sets", Object: "Stateful Set"},
		Transforms: statefulSetTransforms,
		Sections: []ContentSection{
			{
				Title: "Summary",
				Views: []view.ViewFactory{
					NewStatefulSetSummary,
					NewContainerSummary,
					NewPodList,
					NewEventList,
				},
			},
			{
				Title: "Resource Viewer",
				Views: []view.ViewFactory{
					workloadViewFactory,
				},
			},
		},
	})

	workloadsDescriber = NewSectionDescriber(
		"/workloads",
		"Workloads",
		workloadsCronJobs,
		workloadsDaemonSets,
		workloadsDeployments,
		workloadsJobs,
		workloadsPods,
		workloadsReplicaSets,
		workloadsReplicationControllers,
		workloadsStatefulSets,
	)

	dlbIngresses = NewResource(ResourceOptions{
		Path:       "/discovery-and-load-balancing/ingresses",
		CacheKey:   cache.Key{APIVersion: "extensions/v1beta1", Kind: "Ingress"},
		ListType:   &v1beta1.IngressList{},
		ObjectType: &v1beta1.Ingress{},
		Titles:     ResourceTitle{List: "Ingresses", Object: "Ingress"},
		Transforms: ingressTransforms,
		Sections: []ContentSection{
			{
				Title: "Summary",
				Views: []view.ViewFactory{
					NewIngressSummary,
					NewIngressDetails,
					NewEventList,
				},
			},
			{
				Title: "Resource Viewer",
				Views: []view.ViewFactory{
					workloadViewFactory,
				},
			},
		},
	})

	dlbServices = NewResource(ResourceOptions{
		Path:       "/discovery-and-load-balancing/services",
		CacheKey:   cache.Key{APIVersion: "v1", Kind: "Service"},
		ListType:   &corev1.ServiceList{},
		ObjectType: &corev1.Service{},
		Titles:     ResourceTitle{List: "Services", Object: "Service"},
		Transforms: serviceTransforms,
		Sections: []ContentSection{
			{
				Title: "Summary",
				Views: []view.ViewFactory{
					NewServiceSummary,
					NewServicePort,
					NewServiceEndpoints,
					NewEventList,
				},
			},
			{
				Title: "Resource Viewer",
				Views: []view.ViewFactory{
					workloadViewFactory,
				},
			},
		},
	})

	discoveryAndLoadBalancingDescriber = NewSectionDescriber(
		"/discovery-and-load-balancing",
		"Discovery and Load Balancing",
		dlbIngresses,
		dlbServices,
	)

	csConfigMaps = NewResource(ResourceOptions{
		Path:       "/config-and-storage/config-maps",
		CacheKey:   cache.Key{APIVersion: "v1", Kind: "ConfigMap"},
		ListType:   &corev1.ConfigMapList{},
		ObjectType: &corev1.ConfigMap{},
		Titles:     ResourceTitle{List: "Config Maps", Object: "Config Map"},
		Transforms: configMapTransforms,
		Sections: []ContentSection{
			{
				Views: []view.ViewFactory{
					NewConfigMapSummary,
					NewConfigMapDetails,
					NewEventList,
				},
			},
		},
	})

	csPVCs = NewResource(ResourceOptions{
		Path:       "/config-and-storage/persistent-volume-claims",
		CacheKey:   cache.Key{APIVersion: "v1", Kind: "PersistentVolumeClaim"},
		ListType:   &corev1.PersistentVolumeClaimList{},
		ObjectType: &corev1.PersistentVolumeClaim{},
		Titles:     ResourceTitle{List: "Persistent Volume Claims", Object: "Persistent Volume Claim"},
		Transforms: pvcTransforms,
		Sections: []ContentSection{
			{
				Views: []view.ViewFactory{
					NewPersistentVolumeClaimSummary,
					NewEventList,
				},
			},
		},
	})

	csSecrets = NewResource(ResourceOptions{
		Path:       "/config-and-storage/secrets",
		CacheKey:   cache.Key{APIVersion: "v1", Kind: "Secret"},
		ListType:   &corev1.SecretList{},
		ObjectType: &corev1.Secret{},
		Titles:     ResourceTitle{List: "Secrets", Object: "Secret"},
		Transforms: secretTransforms,
		Sections: []ContentSection{
			{
				Views: []view.ViewFactory{
					NewSecretSummary,
					NewSecretData,
					NewEventList,
				},
			},
		},
	})

	csServiceAccounts = NewResource(ResourceOptions{
		Path:       "/config-and-storage/service-accounts",
		CacheKey:   cache.Key{APIVersion: "v1", Kind: "ServiceAccount"},
		ListType:   &corev1.ServiceAccountList{},
		ObjectType: &corev1.ServiceAccount{},
		Titles:     ResourceTitle{List: "Service Accounts", Object: "Service Account"},
		Transforms: serviceAccountTransforms,
		Sections: []ContentSection{
			{
				Views: []view.ViewFactory{
					NewServiceAccountSummary,
					NewEventList,
				},
			},
		},
	})

	configAndStorageDescriber = NewSectionDescriber(
		"/config-and-storage",
		"Config and Storage",
		csConfigMaps,
		csPVCs,
		csSecrets,
		csServiceAccounts,
	)

	customResourcesDescriber = NewSectionDescriber(
		"/custom-resources",
		"Custom Resources",
	)

	rbacRoles = NewResource(ResourceOptions{
		Path:       "/rbac/roles",
		CacheKey:   cache.Key{APIVersion: "rbac.authorization.k8s.io/v1", Kind: "Role"},
		ListType:   &rbacv1.RoleList{},
		ObjectType: &rbacv1.Role{},
		Titles:     ResourceTitle{List: "Roles", Object: "Role"},
		Transforms: roleTransforms,
		Sections: []ContentSection{
			{
				Views: []view.ViewFactory{
					NewRoleSummary,
					NewRoleRule,
					NewEventList,
				},
			},
		},
	})

	rbacRoleBindings = NewResource(ResourceOptions{
		Path:       "/rbac/role-bindings",
		CacheKey:   cache.Key{APIVersion: "rbac.authorization.k8s.io/v1", Kind: "RoleBinding"},
		ListType:   &rbacv1.RoleBindingList{},
		ObjectType: &rbacv1.RoleBinding{},
		Titles:     ResourceTitle{List: "Role Bindings", Object: "Role Binding"},
		Transforms: roleBindingTransforms,
		Sections: []ContentSection{
			{
				Views: []view.ViewFactory{
					NewRoleBindingSummary,
					NewRoleBindingSubjects,
					NewEventList,
				},
			},
		},
	})

	rbacDescriber = NewSectionDescriber(
		"/rbac",
		"RBAC",
		rbacRoles,
		rbacRoleBindings,
	)

	rootDescriber = NewSectionDescriber(
		"/",
		"Overview",
		workloadsDescriber,
		discoveryAndLoadBalancingDescriber,
		configAndStorageDescriber,
		customResourcesDescriber,
		rbacDescriber,
	)

	eventsDescriber = NewResource(ResourceOptions{
		Path:       "/events",
		CacheKey:   cache.Key{APIVersion: "v1", Kind: "Event"},
		ListType:   &corev1.EventList{},
		ObjectType: &corev1.Event{},
		Titles:     ResourceTitle{List: "Events", Object: "Event"},
		Transforms: roleBindingTransforms,
	})
)

var contentNotFound = errors.Errorf("content not found")

type realGenerator struct {
	cache         cache.Cache
	pathFilters   []pathFilter
	clusterClient cluster.ClientInterface
	printer       printer.Printer

	mu sync.Mutex
}

func newGenerator(cache cache.Cache, pathFilters []pathFilter, clusterClient cluster.ClientInterface) (*realGenerator, error) {
	p := printer.NewResource(cache)

	if err := AddPrintHandlers(p); err != nil {
		return nil, errors.Wrap(err, "add print handlers")
	}

	return &realGenerator{
		cache:         cache,
		pathFilters:   pathFilters,
		clusterClient: clusterClient,
		printer:       p,
	}, nil
}

func (g *realGenerator) Generate(ctx context.Context, path, prefix, namespace string) (component.ContentResponse, error) {
	g.mu.Lock()
	defer g.mu.Unlock()

	for _, pf := range g.pathFilters {
		if !pf.Match(path) {
			continue
		}

		fields := pf.Fields(path)
		options := DescriberOptions{
			Cache:   g.cache,
			Fields:  fields,
			Printer: g.printer,
		}

		cResponse, err := pf.describer.Describe(ctx, prefix, namespace, g.clusterClient, options)
		if err != nil {
			return emptyContentResponse, err
		}

		return cResponse, nil
	}

	fmt.Println("content not found for", path)
	return emptyContentResponse, contentNotFound
}

// PrinterHandler configures handlers for a printer.
type PrinterHandler interface {
	Handler(printFunc interface{}) error
}

// AddPrintHandlers adds print handlers to a printer.
func AddPrintHandlers(p PrinterHandler) error {
	handlers := []interface{}{
		printer.DeploymentHandler,
		printer.DeploymentListHandler,
		printer.ReplicaSetHandler,
		printer.ReplicaSetListHandler,
<<<<<<< HEAD
		printer.PodHandler,
		printer.PodListHandler,
=======
		printer.ServiceHandler,
		printer.ServiceListHandler,
>>>>>>> c3901fd2
	}

	for _, handler := range handlers {
		if err := p.Handler(handler); err != nil {
			return err
		}
	}

	return nil
}<|MERGE_RESOLUTION|>--- conflicted
+++ resolved
@@ -541,13 +541,10 @@
 		printer.DeploymentListHandler,
 		printer.ReplicaSetHandler,
 		printer.ReplicaSetListHandler,
-<<<<<<< HEAD
 		printer.PodHandler,
 		printer.PodListHandler,
-=======
 		printer.ServiceHandler,
 		printer.ServiceListHandler,
->>>>>>> c3901fd2
 	}
 
 	for _, handler := range handlers {
