name: preflight-checks
on:
  push:
    tags:
    - 'v*'
    branches:
    - master
    - release-*
  pull_request:
    branches:
    - master
    - release-*

jobs:
  go_unit_tests:
    strategy:
      matrix:
        go-version:
          - 1.16.x
        platform: [ubuntu-latest, macos-latest, windows-latest]
    runs-on: ${{ matrix.platform }}
    name: Golang tests on ${{ matrix.platform }}
    steps:
      - uses: actions/setup-node@v2.1.5
        with:
          node-version: '14'
      - uses: actions/setup-go@v2
        with:
          go-version: ${{ matrix.go-version }}
      - uses: actions/checkout@v2
      - name: install_prettier
        run: |
<<<<<<< HEAD
          yarn config set prefix ~/.yarn
          yarn global add prettier
=======
          yarn global add prettier
          echo "$(yarn global bin)" >> $GITHUB_PATH
>>>>>>> 80304b70
      - name: run_go_tests
        env:
          GOFLAGS: -mod=vendor
        run: |
          go run build.go test

  verify_tag:
    if: startsWith(github.ref, 'refs/tags/')
    runs-on: ubuntu-latest
    steps:
      - uses: actions/setup-go@v2
        with:
          go-version: 1.16.x
      - uses: actions/checkout@v2
      - name: Get tag
        run: echo "GITHUB_TAG=${GITHUB_REF/refs\/tags\//}" >> $GITHUB_ENV
      - name: Verify tag
        run: |
          bash ./ci/github-actions-tag-check.sh
        shell: bash

  node_unit_tests:
    strategy:
      matrix:
        platform: [ubuntu-latest, macos-latest, windows-latest]
    runs-on: ${{ matrix.platform }}
    name: Karma tests on ${{ matrix.platform }}
    steps:
      - uses: actions/setup-node@v2.1.5
        with:
          node-version: '14'
      - uses: actions/checkout@v2
      - name: run_karma
        run: |
          cd web
          yarn install --frozen-lockfile
          yarn run test:headless

  bundle_assets:
    needs: [go_unit_tests, node_unit_tests]
    strategy:
      matrix:
        go-version:
          - 1.16.x
        platform: [ubuntu-latest, macos-latest, windows-latest]
    runs-on: ${{ matrix.platform }}
    name: Build on ${{ matrix.platform }}
    steps:
      - uses: actions/setup-node@v2.1.5
        with:
          node-version: '14'
      - uses: actions/setup-go@v2
        with:
          go-version: ${{ matrix.go-version }}
      - uses: actions/checkout@v2
      - name: Build node modules
        run: |
          cd web
          yarn install --frozen-lockfile
          yarn run build
        shell: bash
      - name: Go tools
        env:
          GOFLAGS: -mod=vendor
        run: |
          go run build.go go-install
          go generate ./web
          go generate ./pkg/plugin/plugin.go
      - name: Build binary
        env:
          GOFLAGS: -mod=vendor
        run: |
          go run build.go build
          ./build/octant version
      - if: startsWith(github.ref, 'refs/tags/v')
        name: Build electron binary
        env:
          GOFLAGS: -mod=vendor
        run: |
          go run build.go build-electron
      - if: startsWith(github.ref, 'refs/tags/v')
        name: Build electron
        uses: samuelmeuli/action-electron-builder@v1
        with:
          github_token: ${{ secrets.GITHUB_TOKEN }}
          package_root: 'web'
          build_script_name: 'build-electron'
      - uses: actions/upload-artifact@v2
        if: startsWith(github.ref, 'refs/tags/v')
        with:
          name: electron-artifacts
          path: web/release/Octant*

  goreleaser:
    if: startsWith(github.ref, 'refs/tags/v')
    needs: [bundle_assets, verify_tag]
    runs-on: ubuntu-latest
    container: goreleaser/goreleaser:v0.128.0-cgo
    steps:
      - uses: actions/checkout@v2
      - name: Run GoReleaser
        run: |
          goreleaser --skip-publish
      - uses: actions/upload-artifact@v2
        with:
          name: binary-artifacts
          path: dist

  release:
    if: startsWith(github.ref, 'refs/tags/v')
    needs: [goreleaser, bundle_assets]
    runs-on: ubuntu-latest
    steps:
      - uses: actions/checkout@v2
      - uses: actions/download-artifact@v2
        with:
          name: binary-artifacts
          path: dist
      - uses: actions/download-artifact@v2
        with:
          name: electron-artifacts
          path: web/release
      - name: Create release
        # actions/upload-release-asset@v1 does not support glob
        run: |
          set -x
          assets=()
          for asset in ./dist/*; do
            if [[ $asset == *.txt ]] || [[ $asset == *.tar.gz ]] || [[ $asset == *.rpm ]] || [[ $asset == *.deb ]] || [[ $asset == *.zip ]]
              then
                assets+=("-a" "$asset")
            fi
          done
          for asset in ./web/release/Octant*; do
            shasum -a 256 "$asset" | awk '{sub(/.*\//," ",$2)} 1' >> ./dist/checksums.txt
            assets+=("-a" "$asset")
          done
          hub release create "${assets[@]}" -m "${GITHUB_REF:10}" "${GITHUB_REF:10}" --draft
        env:
          GITHUB_TOKEN: ${{ secrets.GITHUB_TOKEN }}<|MERGE_RESOLUTION|>--- conflicted
+++ resolved
@@ -30,13 +30,8 @@
       - uses: actions/checkout@v2
       - name: install_prettier
         run: |
-<<<<<<< HEAD
-          yarn config set prefix ~/.yarn
-          yarn global add prettier
-=======
           yarn global add prettier
           echo "$(yarn global bin)" >> $GITHUB_PATH
->>>>>>> 80304b70
       - name: run_go_tests
         env:
           GOFLAGS: -mod=vendor
